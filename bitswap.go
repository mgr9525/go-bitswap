// Package bitswap implements the IPFS exchange interface with the BitSwap
// bilateral exchange protocol.
package bitswap

import (
	"context"
	"errors"
<<<<<<< HEAD
	"github.com/ipfs/go-bitswap/ruis"
=======

>>>>>>> 56430042
	"sync"
	"time"

	delay "github.com/ipfs/go-ipfs-delay"

	bsbpm "github.com/ipfs/go-bitswap/internal/blockpresencemanager"
	decision "github.com/ipfs/go-bitswap/internal/decision"
	bsgetter "github.com/ipfs/go-bitswap/internal/getter"
	bsmq "github.com/ipfs/go-bitswap/internal/messagequeue"
	notifications "github.com/ipfs/go-bitswap/internal/notifications"
	bspm "github.com/ipfs/go-bitswap/internal/peermanager"
	bspqm "github.com/ipfs/go-bitswap/internal/providerquerymanager"
	bssession "github.com/ipfs/go-bitswap/internal/session"
	bssim "github.com/ipfs/go-bitswap/internal/sessioninterestmanager"
	bssm "github.com/ipfs/go-bitswap/internal/sessionmanager"
	bsspm "github.com/ipfs/go-bitswap/internal/sessionpeermanager"
	bsmsg "github.com/ipfs/go-bitswap/message"
	bsnet "github.com/ipfs/go-bitswap/network"
	blocks "github.com/ipfs/go-block-format"
	cid "github.com/ipfs/go-cid"
	blockstore "github.com/ipfs/go-ipfs-blockstore"
	exchange "github.com/ipfs/go-ipfs-exchange-interface"
	logging "github.com/ipfs/go-log"
	metrics "github.com/ipfs/go-metrics-interface"
	process "github.com/jbenet/goprocess"
	procctx "github.com/jbenet/goprocess/context"
	peer "github.com/libp2p/go-libp2p-core/peer"
)

var log = logging.Logger("bitswap")
var sflog = log.Desugar()

var _ exchange.SessionExchange = (*Bitswap)(nil)

const (
	// these requests take at _least_ two minutes at the moment.
	provideTimeout         = time.Minute * 3
	defaultProvSearchDelay = time.Second
)

var (
	// HasBlockBufferSize is the buffer size of the channel for new blocks
	// that need to be provided. They should get pulled over by the
	// provideCollector even before they are actually provided.
	// TODO: Does this need to be this large givent that?
	HasBlockBufferSize    = 256
	provideKeysBufferSize = 2048
	provideWorkerMax      = 6

	// the 1<<18+15 is to observe old file chunks that are 1<<18 + 14 in size
	metricsBuckets = []float64{1 << 6, 1 << 10, 1 << 14, 1 << 18, 1<<18 + 15, 1 << 22}
)

// Option defines the functional option type that can be used to configure
// bitswap instances
type Option func(*Bitswap)

// ProvideEnabled is an option for enabling/disabling provide announcements
func ProvideEnabled(enabled bool) Option {
	return func(bs *Bitswap) {
		bs.provideEnabled = enabled
	}
}

// ProviderSearchDelay overwrites the global provider search delay
func ProviderSearchDelay(newProvSearchDelay time.Duration) Option {
	return func(bs *Bitswap) {
		bs.provSearchDelay = newProvSearchDelay
	}
}

// RebroadcastDelay overwrites the global provider rebroadcast delay
func RebroadcastDelay(newRebroadcastDelay delay.D) Option {
	return func(bs *Bitswap) {
		bs.rebroadcastDelay = newRebroadcastDelay
	}
}

// SetSendDontHaves indicates what to do when the engine receives a want-block
// for a block that is not in the blockstore. Either
// - Send a DONT_HAVE message
// - Simply don't respond
// This option is only used for testing.
func SetSendDontHaves(send bool) Option {
	return func(bs *Bitswap) {
		bs.engine.SetSendDontHaves(send)
	}
}

// New initializes a BitSwap instance that communicates over the provided
// BitSwapNetwork. This function registers the returned instance as the network
// delegate. Runs until context is cancelled or bitswap.Close is called.
func New(parent context.Context, network bsnet.BitSwapNetwork,
	bstore blockstore.Blockstore, options ...Option) exchange.Interface {

	// important to use provided parent context (since it may include important
	// loggable data). It's probably not a good idea to allow bitswap to be
	// coupled to the concerns of the ipfs daemon in this way.
	//
	// FIXME(btc) Now that bitswap manages itself using a process, it probably
	// shouldn't accept a context anymore. Clients should probably use Close()
	// exclusively. We should probably find another way to share logging data
	ctx, cancelFunc := context.WithCancel(parent)
	ctx = metrics.CtxSubScope(ctx, "bitswap")
	dupHist := metrics.NewCtx(ctx, "recv_dup_blocks_bytes", "Summary of duplicate"+
		" data blocks recived").Histogram(metricsBuckets)
	allHist := metrics.NewCtx(ctx, "recv_all_blocks_bytes", "Summary of all"+
		" data blocks recived").Histogram(metricsBuckets)

	sentHistogram := metrics.NewCtx(ctx, "sent_all_blocks_bytes", "Histogram of blocks sent by"+
		" this bitswap").Histogram(metricsBuckets)

	px := process.WithTeardown(func() error {
		return nil
	})

	// onDontHaveTimeout is called when a want-block is sent to a peer that
	// has an old version of Bitswap that doesn't support DONT_HAVE messages,
	// or when no response is received within a timeout.
	var sm *bssm.SessionManager
	onDontHaveTimeout := func(p peer.ID, dontHaves []cid.Cid) {
		// Simulate a message arriving with DONT_HAVEs
		sm.ReceiveFrom(ctx, p, nil, nil, dontHaves)
	}
	peerQueueFactory := func(ctx context.Context, p peer.ID) bspm.PeerQueue {
		return bsmq.New(ctx, p, network, onDontHaveTimeout)
	}

	sim := bssim.New()
	bpm := bsbpm.New()
	pm := bspm.New(ctx, peerQueueFactory, network.Self())
	pqm := bspqm.New(ctx, network)

	sessionFactory := func(sessctx context.Context, id uint64, spm bssession.SessionPeerManager,
		sim *bssim.SessionInterestManager,
		pm bssession.PeerManager,
		bpm *bsbpm.BlockPresenceManager,
		notif notifications.PubSub,
		provSearchDelay time.Duration,
		rebroadcastDelay delay.D,
		self peer.ID) bssm.Session {
		return bssession.New(ctx, sessctx, id, spm, pqm, sim, pm, bpm, notif, provSearchDelay, rebroadcastDelay, self)
	}
	sessionPeerManagerFactory := func(ctx context.Context, id uint64) bssession.SessionPeerManager {
		return bsspm.New(id, network.ConnectionManager())
	}
	notif := notifications.New()
	sm = bssm.New(ctx, sessionFactory, sim, sessionPeerManagerFactory, bpm, pm, notif, network.Self())
	engine := decision.NewEngine(ctx, bstore, network.ConnectionManager(), network.Self())

	bs := &Bitswap{
		blockstore:       bstore,
		engine:           engine,
		network:          network,
		process:          px,
		newBlocks:        make(chan cid.Cid, HasBlockBufferSize),
		provideKeys:      make(chan cid.Cid, provideKeysBufferSize),
		pm:               pm,
		pqm:              pqm,
		sm:               sm,
		sim:              sim,
		notif:            notif,
		counters:         new(counters),
		dupMetric:        dupHist,
		allMetric:        allHist,
		sentHistogram:    sentHistogram,
		provideEnabled:   true,
		provSearchDelay:  defaultProvSearchDelay,
		rebroadcastDelay: delay.Fixed(time.Minute),
	}

	// apply functional options before starting and running bitswap
	for _, option := range options {
		option(bs)
	}

	bs.pqm.Startup()
	network.SetDelegate(bs)

	// Start up bitswaps async worker routines
	bs.startWorkers(ctx, px)
	engine.StartWorkers(ctx, px)

	// bind the context and process.
	// do it over here to avoid closing before all setup is done.
	go func() {
		<-px.Closing() // process closes first
		cancelFunc()
		notif.Shutdown()
	}()
	procctx.CloseAfterContext(px, ctx) // parent cancelled first

	return bs
}

// Bitswap instances implement the bitswap protocol.
type Bitswap struct {
	pm *bspm.PeerManager

	// the provider query manager manages requests to find providers
	pqm *bspqm.ProviderQueryManager

	// the engine is the bit of logic that decides who to send which blocks to
	engine *decision.Engine

	// network delivers messages on behalf of the session
	network bsnet.BitSwapNetwork

	// blockstore is the local database
	// NB: ensure threadsafety
	blockstore blockstore.Blockstore

	// manages channels of outgoing blocks for sessions
	notif notifications.PubSub

	// newBlocks is a channel for newly added blocks to be provided to the
	// network.  blocks pushed down this channel get buffered and fed to the
	// provideKeys channel later on to avoid too much network activity
	newBlocks chan cid.Cid
	// provideKeys directly feeds provide workers
	provideKeys chan cid.Cid

	process process.Process

	// Counters for various statistics
	counterLk sync.Mutex
	counters  *counters

	// Metrics interface metrics
	dupMetric     metrics.Histogram
	allMetric     metrics.Histogram
	sentHistogram metrics.Histogram

	// the SessionManager routes requests to interested sessions
	sm *bssm.SessionManager

	// the SessionInterestManager keeps track of which sessions are interested
	// in which CIDs
	sim *bssim.SessionInterestManager

	// whether or not to make provide announcements
	provideEnabled bool

	// how long to wait before looking for providers in a session
	provSearchDelay time.Duration

	// how often to rebroadcast providing requests to find more optimized providers
	rebroadcastDelay delay.D
}

type counters struct {
	blocksRecvd    uint64
	dupBlocksRecvd uint64
	dupDataRecvd   uint64
	blocksSent     uint64
	dataSent       uint64
	dataRecvd      uint64
	messagesRecvd  uint64
}

// GetBlock attempts to retrieve a particular block from peers within the
// deadline enforced by the context.
func (bs *Bitswap) GetBlock(parent context.Context, k cid.Cid) (blocks.Block, error) {
	return bsgetter.SyncGetBlock(parent, k, bs.GetBlocks)
}

// WantlistForPeer returns the currently understood list of blocks requested by a
// given peer.
func (bs *Bitswap) WantlistForPeer(p peer.ID) []cid.Cid {
	var out []cid.Cid
	for _, e := range bs.engine.WantlistForPeer(p) {
		out = append(out, e.Cid)
	}
	return out
}

// LedgerForPeer returns aggregated data about blocks swapped and communication
// with a given peer.
func (bs *Bitswap) LedgerForPeer(p peer.ID) *decision.Receipt {
	return bs.engine.LedgerForPeer(p)
}

// GetBlocks returns a channel where the caller may receive blocks that
// correspond to the provided |keys|. Returns an error if BitSwap is unable to
// begin this request within the deadline enforced by the context.
//
// NB: Your request remains open until the context expires. To conserve
// resources, provide a context with a reasonably short deadline (ie. not one
// that lasts throughout the lifetime of the server)
func (bs *Bitswap) GetBlocks(ctx context.Context, keys []cid.Cid) (<-chan blocks.Block, error) {
	session := bs.sm.NewSession(ctx, bs.provSearchDelay, bs.rebroadcastDelay)
	return session.GetBlocks(ctx, keys)
}

// HasBlock announces the existence of a block to this bitswap service. The
// service will potentially notify its peers.
func (bs *Bitswap) HasBlock(blk blocks.Block) error {
	return bs.receiveBlocksFrom(context.Background(), "", []blocks.Block{blk}, nil, nil)
}

// TODO: Some of this stuff really only needs to be done when adding a block
// from the user, not when receiving it from the network.
// In case you run `git blame` on this comment, I'll save you some time: ask
// @whyrusleeping, I don't know the answers you seek.
func (bs *Bitswap) receiveBlocksFrom(ctx context.Context, from peer.ID, blks []blocks.Block, haves []cid.Cid, dontHaves []cid.Cid) error {
	select {
	case <-bs.process.Closing():
		return errors.New("bitswap is closed")
	default:
	}

	wanted := blks

	// If blocks came from the network
	if from != "" {
		var notWanted []blocks.Block
		wanted, notWanted = bs.sim.SplitWantedUnwanted(blks)
		for _, b := range notWanted {
			log.Debugf("[recv] block not in wantlist; cid=%s, peer=%s", b.Cid(), from)
		}
	}

	// Put wanted blocks into blockstore
	if len(wanted) > 0 {
		err := bs.blockstore.PutMany(wanted)
		if err != nil {
			log.Errorf("Error writing %d blocks to datastore: %s", len(wanted), err)
			return err
		}
	}

	// NOTE: There exists the possiblity for a race condition here.  If a user
	// creates a node, then adds it to the dagservice while another goroutine
	// is waiting on a GetBlock for that object, they will receive a reference
	// to the same node. We should address this soon, but i'm not going to do
	// it now as it requires more thought and isnt causing immediate problems.

	allKs := make([]cid.Cid, 0, len(blks))
	for _, b := range blks {
		allKs = append(allKs, b.Cid())
	}

	// Send all block keys (including duplicates) to any sessions that want them.
	// (The duplicates are needed by sessions for accounting purposes)
	bs.sm.ReceiveFrom(ctx, from, allKs, haves, dontHaves)

	// Send wanted blocks to decision engine
	bs.engine.ReceiveFrom(from, wanted, haves)

	// Publish the block to any Bitswap clients that had requested blocks.
	// (the sessions use this pubsub mechanism to inform clients of incoming
	// blocks)
	for _, b := range wanted {
		bs.notif.Publish(b)
	}

	// If the reprovider is enabled, send wanted blocks to reprovider
	if bs.provideEnabled {
		for _, blk := range wanted {
			select {
			case bs.newBlocks <- blk.Cid():
				// send block off to be reprovided
			case <-bs.process.Closing():
				return bs.process.Close()
			}
		}
	}

	if from != "" {
		for _, b := range wanted {
			log.Debugw("Bitswap.GetBlockRequest.End", "cid", b.Cid())
		}
	}

	return nil
}

// ReceiveMessage is called by the network interface when a new message is
// received.
func (bs *Bitswap) ReceiveMessage(ctx context.Context, p peer.ID, incoming bsmsg.BitSwapMessage) {
	bs.counterLk.Lock()
	bs.counters.messagesRecvd++
	bs.counterLk.Unlock()

	// This call records changes to wantlists, blocks received,
	// and number of bytes transfered.
	bs.engine.MessageReceived(ctx, p, incoming)
	// TODO: this is bad, and could be easily abused.
	// Should only track *useful* messages in ledger

	iblocks := incoming.Blocks()

	if len(iblocks) > 0 {
		bs.updateReceiveCounters(iblocks)
		for _, b := range iblocks {
			log.Debugf("[recv] block; cid=%s, peer=%s", b.Cid(), p)
		}
	}

	haves := incoming.Haves()
	dontHaves := incoming.DontHaves()
	if len(iblocks) > 0 || len(haves) > 0 || len(dontHaves) > 0 {
		// Process blocks
		err := bs.receiveBlocksFrom(ctx, p, iblocks, haves, dontHaves)
		if err != nil {
			log.Warnf("ReceiveMessage recvBlockFrom error: %s", err)
			return
		}
	}
}

func (bs *Bitswap) updateReceiveCounters(blocks []blocks.Block) {
	// Check which blocks are in the datastore
	// (Note: any errors from the blockstore are simply logged out in
	// blockstoreHas())
	blocksHas := bs.blockstoreHas(blocks)

	bs.counterLk.Lock()
	defer bs.counterLk.Unlock()

	// Do some accounting for each block
	for i, b := range blocks {
		has := blocksHas[i]

<<<<<<< HEAD
			if ruisBitswap.MFilter != nil {
				ruisBitswap.MFilter.GetRecv(b, p)
			}
			if err := bs.receiveBlockFrom(b, p); err != nil {
				log.Warningf("ReceiveMessage recvBlockFrom error: %s", err)
			}
			log.Event(ctx, "Bitswap.GetBlockRequest.End", b.Cid())
		}(block)
=======
		blkLen := len(b.RawData())
		bs.allMetric.Observe(float64(blkLen))
		if has {
			bs.dupMetric.Observe(float64(blkLen))
		}

		c := bs.counters

		c.blocksRecvd++
		c.dataRecvd += uint64(blkLen)
		if has {
			c.dupBlocksRecvd++
			c.dupDataRecvd += uint64(blkLen)
		}
>>>>>>> 56430042
	}
}

func (bs *Bitswap) blockstoreHas(blks []blocks.Block) []bool {
	res := make([]bool, len(blks))

	wg := sync.WaitGroup{}
	for i, block := range blks {
		wg.Add(1)
		go func(i int, b blocks.Block) {
			defer wg.Done()

			has, err := bs.blockstore.Has(b.Cid())
			if err != nil {
				log.Infof("blockstore.Has error: %s", err)
				has = false
			}

			res[i] = has
		}(i, block)
	}
	wg.Wait()

	return res
}

// PeerConnected is called by the network interface
// when a peer initiates a new connection to bitswap.
func (bs *Bitswap) PeerConnected(p peer.ID) {
	bs.pm.Connected(p)
	bs.engine.PeerConnected(p)
}

// PeerDisconnected is called by the network interface when a peer
// closes a connection
func (bs *Bitswap) PeerDisconnected(p peer.ID) {
	bs.pm.Disconnected(p)
	bs.engine.PeerDisconnected(p)
}

// ReceiveError is called by the network interface when an error happens
// at the network layer. Currently just logs error.
func (bs *Bitswap) ReceiveError(err error) {
	log.Infof("Bitswap ReceiveError: %s", err)
	// TODO log the network error
	// TODO bubble the network error up to the parent context/error logger
}

// Close is called to shutdown Bitswap
func (bs *Bitswap) Close() error {
	return bs.process.Close()
}

// GetWantlist returns the current local wantlist (both want-blocks and
// want-haves).
func (bs *Bitswap) GetWantlist() []cid.Cid {
	return bs.pm.CurrentWants()
}

// GetWantBlocks returns the current list of want-blocks.
func (bs *Bitswap) GetWantBlocks() []cid.Cid {
	return bs.pm.CurrentWantBlocks()
}

// GetWanthaves returns the current list of want-haves.
func (bs *Bitswap) GetWantHaves() []cid.Cid {
	return bs.pm.CurrentWantHaves()
}

// IsOnline is needed to match go-ipfs-exchange-interface
func (bs *Bitswap) IsOnline() bool {
	return true
}

// NewSession generates a new Bitswap session. You should use this, rather
// that calling Bitswap.GetBlocks, any time you intend to do several related
// block requests in a row. The session returned will have it's own GetBlocks
// method, but the session will use the fact that the requests are related to
// be more efficient in its requests to peers. If you are using a session
// from go-blockservice, it will create a bitswap session automatically.
func (bs *Bitswap) NewSession(ctx context.Context) exchange.Fetcher {
	return bs.sm.NewSession(ctx, bs.provSearchDelay, bs.rebroadcastDelay)
}<|MERGE_RESOLUTION|>--- conflicted
+++ resolved
@@ -5,11 +5,7 @@
 import (
 	"context"
 	"errors"
-<<<<<<< HEAD
-	"github.com/ipfs/go-bitswap/ruis"
-=======
-
->>>>>>> 56430042
+
 	"sync"
 	"time"
 
@@ -434,16 +430,6 @@
 	for i, b := range blocks {
 		has := blocksHas[i]
 
-<<<<<<< HEAD
-			if ruisBitswap.MFilter != nil {
-				ruisBitswap.MFilter.GetRecv(b, p)
-			}
-			if err := bs.receiveBlockFrom(b, p); err != nil {
-				log.Warningf("ReceiveMessage recvBlockFrom error: %s", err)
-			}
-			log.Event(ctx, "Bitswap.GetBlockRequest.End", b.Cid())
-		}(block)
-=======
 		blkLen := len(b.RawData())
 		bs.allMetric.Observe(float64(blkLen))
 		if has {
@@ -458,7 +444,6 @@
 			c.dupBlocksRecvd++
 			c.dupDataRecvd += uint64(blkLen)
 		}
->>>>>>> 56430042
 	}
 }
 
