package bitswap

import (
	"context"
<<<<<<< HEAD
	"github.com/ipfs/go-bitswap/ruis"
=======
	"fmt"
>>>>>>> 56430042

	engine "github.com/ipfs/go-bitswap/internal/decision"
	pb "github.com/ipfs/go-bitswap/message/pb"
	cid "github.com/ipfs/go-cid"
	process "github.com/jbenet/goprocess"
	procctx "github.com/jbenet/goprocess/context"
	"go.uber.org/zap"
)

// TaskWorkerCount is the total number of simultaneous threads sending
// outgoing messages
var TaskWorkerCount = 8

func (bs *Bitswap) startWorkers(ctx context.Context, px process.Process) {

	// Start up workers to handle requests from other nodes for the data on this node
	for i := 0; i < TaskWorkerCount; i++ {
		i := i
		px.Go(func(px process.Process) {
			bs.taskWorker(ctx, i)
		})
	}

	if bs.provideEnabled {
		// Start up a worker to manage sending out provides messages
		px.Go(func(px process.Process) {
			bs.provideCollector(ctx)
		})

		// Spawn up multiple workers to handle incoming blocks
		// consider increasing number if providing blocks bottlenecks
		// file transfers
		px.Go(bs.provideWorker)
	}
}

func (bs *Bitswap) taskWorker(ctx context.Context, id int) {
	defer log.Debug("bitswap task worker shutting down...")
	log := log.With("ID", id)
	for {
		log.Debug("Bitswap.TaskWorker.Loop")
		select {
		case nextEnvelope := <-bs.engine.Outbox():
			select {
			case envelope, ok := <-nextEnvelope:
				if !ok {
					continue
				}
<<<<<<< HEAD
				// update the BS ledger to reflect sent message
				// TODO: Should only track *useful* messages in ledger
				outgoing := bsmsg.New(false)
				for _, block := range envelope.Message.Blocks() {
					log.Event(ctx, "Bitswap.TaskWorker.Work", logging.LoggableF(func() map[string]interface{} {
						return logging.LoggableMap{
							"ID":     id,
							"Target": envelope.Peer.Pretty(),
							"Block":  block.Cid().String(),
						}
					}))

					outgoing.AddBlock(block)
				}
				bs.engine.MessageSent(envelope.Peer, outgoing)
=======
>>>>>>> 56430042

				// TODO: Only record message as sent if there was no error?
				// Ideally, yes. But we'd need some way to trigger a retry and/or drop
				// the peer.
				bs.engine.MessageSent(envelope.Peer, envelope.Message)
				bs.sendBlocks(ctx, envelope)
			case <-ctx.Done():
				return
			}
		case <-ctx.Done():
			return
		}
	}
}

func (bs *Bitswap) logOutgoingBlocks(env *engine.Envelope) {
	if ce := sflog.Check(zap.DebugLevel, "sent message"); ce == nil {
		return
	}

	self := bs.network.Self()

	for _, blockPresence := range env.Message.BlockPresences() {
		c := blockPresence.Cid
		switch blockPresence.Type {
		case pb.Message_Have:
			log.Debugw("sent message",
				"type", "HAVE",
				"cid", c,
				"local", self,
				"to", env.Peer,
			)
		case pb.Message_DontHave:
			log.Debugw("sent message",
				"type", "DONT_HAVE",
				"cid", c,
				"local", self,
				"to", env.Peer,
			)
		default:
			panic(fmt.Sprintf("unrecognized BlockPresence type %v", blockPresence.Type))
		}

	}
	for _, block := range env.Message.Blocks() {
		log.Debugw("sent message",
			"type", "BLOCK",
			"cid", block.Cid(),
			"local", self,
			"to", env.Peer,
		)
	}
}

func (bs *Bitswap) sendBlocks(ctx context.Context, env *engine.Envelope) {
	// Blocks need to be sent synchronously to maintain proper backpressure
	// throughout the network stack
	defer env.Sent()

<<<<<<< HEAD
	msgSize := 0
	msg := bsmsg.New(false)
	for _, block := range env.Message.Blocks() {
		if ruisBitswap.MFilter != nil {
			if ruisBitswap.MFilter.CheckSend(env.Peer, block.Cid()) {
				msgSize += len(block.RawData())
				msg.AddBlock(block)
				log.Infof("Sending block %s to %s", block, env.Peer)
			}
		} else {
			msgSize += len(block.RawData())
			msg.AddBlock(block)
			log.Infof("Sending block %s to %s", block, env.Peer)
		}
=======
	err := bs.network.SendMessage(ctx, env.Peer, env.Message)
	if err != nil {
		log.Debugw("failed to send blocks message",
			"peer", env.Peer,
			"error", err,
		)
		return
>>>>>>> 56430042
	}

	bs.logOutgoingBlocks(env)

	dataSent := 0
	blocks := env.Message.Blocks()
	for _, b := range blocks {
		dataSent += len(b.RawData())
	}
	bs.counterLk.Lock()
	bs.counters.blocksSent += uint64(len(blocks))
	bs.counters.dataSent += uint64(dataSent)
	bs.counterLk.Unlock()
	bs.sentHistogram.Observe(float64(env.Message.Size()))
	log.Debugw("sent message", "peer", env.Peer)
}

func (bs *Bitswap) provideWorker(px process.Process) {
	// FIXME: OnClosingContext returns a _custom_ context type.
	// Unfortunately, deriving a new cancelable context from this custom
	// type fires off a goroutine. To work around this, we create a single
	// cancelable context up-front and derive all sub-contexts from that.
	//
	// See: https://github.com/ipfs/go-ipfs/issues/5810
	ctx := procctx.OnClosingContext(px)
	ctx, cancel := context.WithCancel(ctx)
	defer cancel()

	limit := make(chan struct{}, provideWorkerMax)

	limitedGoProvide := func(k cid.Cid, wid int) {
		defer func() {
			// replace token when done
			<-limit
		}()

		log.Debugw("Bitswap.ProvideWorker.Start", "ID", wid, "cid", k)
		defer log.Debugw("Bitswap.ProvideWorker.End", "ID", wid, "cid", k)

		ctx, cancel := context.WithTimeout(ctx, provideTimeout) // timeout ctx
		defer cancel()

		if err := bs.network.Provide(ctx, k); err != nil {
			log.Warn(err)
		}
	}

	// worker spawner, reads from bs.provideKeys until it closes, spawning a
	// _ratelimited_ number of workers to handle each key.
	for wid := 2; ; wid++ {
		log.Debug("Bitswap.ProvideWorker.Loop")

		select {
		case <-px.Closing():
			return
		case k, ok := <-bs.provideKeys:
			if !ok {
				log.Debug("provideKeys channel closed")
				return
			}
			select {
			case <-px.Closing():
				return
			case limit <- struct{}{}:
				go limitedGoProvide(k, wid)
			}
		}
	}
}

func (bs *Bitswap) provideCollector(ctx context.Context) {
	defer close(bs.provideKeys)
	var toProvide []cid.Cid
	var nextKey cid.Cid
	var keysOut chan cid.Cid

	for {
		select {
		case blkey, ok := <-bs.newBlocks:
			if !ok {
				log.Debug("newBlocks channel closed")
				return
			}

			if keysOut == nil {
				nextKey = blkey
				keysOut = bs.provideKeys
			} else {
				toProvide = append(toProvide, blkey)
			}
		case keysOut <- nextKey:
			if len(toProvide) > 0 {
				nextKey = toProvide[0]
				toProvide = toProvide[1:]
			} else {
				keysOut = nil
			}
		case <-ctx.Done():
			return
		}
	}
}<|MERGE_RESOLUTION|>--- conflicted
+++ resolved
@@ -2,11 +2,7 @@
 
 import (
 	"context"
-<<<<<<< HEAD
-	"github.com/ipfs/go-bitswap/ruis"
-=======
 	"fmt"
->>>>>>> 56430042
 
 	engine "github.com/ipfs/go-bitswap/internal/decision"
 	pb "github.com/ipfs/go-bitswap/message/pb"
@@ -55,24 +51,6 @@
 				if !ok {
 					continue
 				}
-<<<<<<< HEAD
-				// update the BS ledger to reflect sent message
-				// TODO: Should only track *useful* messages in ledger
-				outgoing := bsmsg.New(false)
-				for _, block := range envelope.Message.Blocks() {
-					log.Event(ctx, "Bitswap.TaskWorker.Work", logging.LoggableF(func() map[string]interface{} {
-						return logging.LoggableMap{
-							"ID":     id,
-							"Target": envelope.Peer.Pretty(),
-							"Block":  block.Cid().String(),
-						}
-					}))
-
-					outgoing.AddBlock(block)
-				}
-				bs.engine.MessageSent(envelope.Peer, outgoing)
-=======
->>>>>>> 56430042
 
 				// TODO: Only record message as sent if there was no error?
 				// Ideally, yes. But we'd need some way to trigger a retry and/or drop
@@ -132,22 +110,6 @@
 	// throughout the network stack
 	defer env.Sent()
 
-<<<<<<< HEAD
-	msgSize := 0
-	msg := bsmsg.New(false)
-	for _, block := range env.Message.Blocks() {
-		if ruisBitswap.MFilter != nil {
-			if ruisBitswap.MFilter.CheckSend(env.Peer, block.Cid()) {
-				msgSize += len(block.RawData())
-				msg.AddBlock(block)
-				log.Infof("Sending block %s to %s", block, env.Peer)
-			}
-		} else {
-			msgSize += len(block.RawData())
-			msg.AddBlock(block)
-			log.Infof("Sending block %s to %s", block, env.Peer)
-		}
-=======
 	err := bs.network.SendMessage(ctx, env.Peer, env.Message)
 	if err != nil {
 		log.Debugw("failed to send blocks message",
@@ -155,7 +117,6 @@
 			"error", err,
 		)
 		return
->>>>>>> 56430042
 	}
 
 	bs.logOutgoingBlocks(env)
