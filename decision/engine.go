// Package decision implements the decision engine for the bitswap service.
package decision

import (
	"context"
	"fmt"
	"sync"
	"time"

	"github.com/google/uuid"

	// lu "github.com/ipfs/go-bitswap/logutil"
	bsmsg "github.com/ipfs/go-bitswap/message"
	pb "github.com/ipfs/go-bitswap/message/pb"
	wl "github.com/ipfs/go-bitswap/wantlist"
	blocks "github.com/ipfs/go-block-format"
	cid "github.com/ipfs/go-cid"
	bstore "github.com/ipfs/go-ipfs-blockstore"
	logging "github.com/ipfs/go-log"
	"github.com/ipfs/go-peertaskqueue"
	"github.com/ipfs/go-peertaskqueue/peertask"
	process "github.com/jbenet/goprocess"
	peer "github.com/libp2p/go-libp2p-core/peer"
)

// TODO consider taking responsibility for other types of requests. For
// example, there could be a |cancelQueue| for all of the cancellation
// messages that need to go out. There could also be a |wantlistQueue| for
// the local peer's wantlists. Alternatively, these could all be bundled
// into a single, intelligent global queue that efficiently
// batches/combines and takes all of these into consideration.
//
// Right now, messages go onto the network for four reasons:
// 1. an initial `sendwantlist` message to a provider of the first key in a
//    request
// 2. a periodic full sweep of `sendwantlist` messages to all providers
// 3. upon receipt of blocks, a `cancel` message to all peers
// 4. draining the priority queue of `blockrequests` from peers
//
// Presently, only `blockrequests` are handled by the decision engine.
// However, there is an opportunity to give it more responsibility! If the
// decision engine is given responsibility for all of the others, it can
// intelligently decide how to combine requests efficiently.
//
// Some examples of what would be possible:
//
// * when sending out the wantlists, include `cancel` requests
// * when handling `blockrequests`, include `sendwantlist` and `cancel` as
//   appropriate
// * when handling `cancel`, if we recently received a wanted block from a
//   peer, include a partial wantlist that contains a few other high priority
//   blocks
//
// In a sense, if we treat the decision engine as a black box, it could do
// whatever it sees fit to produce desired outcomes (get wanted keys
// quickly, maintain good relationships with peers, etc).

var log = logging.Logger("engine")

const (
	// outboxChanBuffer must be 0 to prevent stale messages from being sent
	outboxChanBuffer = 0
	// Number of concurrent workers that pull tasks off the request queue
	taskWorkerCount = 8
	// maxMessageSize is the maximum size of the batched payload
<<<<<<< HEAD
	maxMessageSize = 1024 * 1024
	// tagPrefix is the tag given to peers associated an engine
	tagPrefix = "bs-engine-%s"

	// tagWeight is the default weight for peers associated with an engine
	tagWeight = 5

	// maxBlockSizeReplaceHasWithBlock is the maximum size of the block in
	// bytes up to which we will replace a want-have with a want-block
	maxBlockSizeReplaceHasWithBlock = 1024

	// Number of concurrent workers that pull tasks off the request queue
	taskWorkerCount = 8

	// Number of concurrent workers that process requests to the blockstore
	blockstoreWorkerCount = 128
=======
	maxMessageSize = 512 * 1024
	// tagFormat is the tag given to peers associated an engine
	tagFormat = "bs-engine-%s-%s"

	// queuedTagWeight is the default weight for peers that have work queued
	// on their behalf.
	queuedTagWeight = 10

	// the alpha for the EWMA used to track short term usefulness
	shortTermAlpha = 0.5

	// the alpha for the EWMA used to track long term usefulness
	longTermAlpha = 0.05

	// long term ratio defines what "long term" means in terms of the
	// shortTerm duration. Peers that interact once every longTermRatio are
	// considered useful over the long term.
	longTermRatio = 10

	// long/short term scores for tagging peers
	longTermScore  = 10 // this is a high tag but it grows _very_ slowly.
	shortTermScore = 10 // this is a high tag but it'll go away quickly if we aren't using the peer.

	// Number of concurrent workers that process requests to the blockstore
	blockstoreWorkerCount = 128
)

var (
	// how frequently the engine should sample usefulness. Peers that
	// interact every shortTerm time period are considered "active".
	//
	// this is only a variable to make testing easier.
	shortTerm = 10 * time.Second
>>>>>>> dcbe1f29
)

// Envelope contains a message for a Peer.
type Envelope struct {
	// Peer is the intended recipient.
	Peer peer.ID

	// Message is the payload.
	Message bsmsg.BitSwapMessage

	// A callback to notify the decision queue that the task is complete
	Sent func()
}

// PeerTagger covers the methods on the connection manager used by the decision
// engine to tag peers
type PeerTagger interface {
	TagPeer(peer.ID, string, int)
	UntagPeer(p peer.ID, tag string)
}

// Engine manages sending requested blocks to peers.
type Engine struct {
	// peerRequestQueue is a priority queue of requests received from peers.
	// Requests are popped from the queue, packaged up, and placed in the
	// outbox.
	peerRequestQueue *peertaskqueue.PeerTaskQueue

	// FIXME it's a bit odd for the client and the worker to both share memory
	// (both modify the peerRequestQueue) and also to communicate over the
	// workSignal channel. consider sending requests over the channel and
	// allowing the worker to have exclusive access to the peerRequestQueue. In
	// that case, no lock would be required.
	workSignal chan struct{}

	// outbox contains outgoing messages to peers. This is owned by the
	// taskWorker goroutine
	outbox chan (<-chan *Envelope)

	bsm *blockstoreManager

	peerTagger PeerTagger

<<<<<<< HEAD
	tag  string
	lock sync.RWMutex // protects the fields immediatly below
=======
	tagQueued, tagUseful string

	lock sync.Mutex // protects the fields immediatly below
>>>>>>> dcbe1f29
	// ledgerMap lists Ledgers by their Partner key.
	ledgerMap map[peer.ID]*ledger

	ticker *time.Ticker

	taskWorkerLock  sync.Mutex
	taskWorkerCount int
<<<<<<< HEAD

	// maxBlockSizeReplaceHasWithBlock is the maximum size of the block in
	// bytes up to which we will replace a want-have with a want-block
	maxBlockSizeReplaceHasWithBlock int

	self peer.ID
=======
>>>>>>> dcbe1f29
}

// NewEngine creates a new block sending engine for the given block store
func NewEngine(ctx context.Context, bs bstore.Blockstore, peerTagger PeerTagger, self peer.ID) *Engine {
	return newEngine(ctx, bs, peerTagger, self, maxBlockSizeReplaceHasWithBlock)
}

// This constructor is used by the tests
func newEngine(ctx context.Context, bs bstore.Blockstore, peerTagger PeerTagger, self peer.ID, maxReplaceSize int) *Engine {
	e := &Engine{
<<<<<<< HEAD
		ledgerMap:                       make(map[peer.ID]*ledger),
		bsm:                             newBlockstoreManager(ctx, bs, blockstoreWorkerCount),
		peerTagger:                      peerTagger,
		outbox:                          make(chan (<-chan *Envelope), outboxChanBuffer),
		workSignal:                      make(chan struct{}, 1),
		ticker:                          time.NewTicker(time.Millisecond * 100),
		maxBlockSizeReplaceHasWithBlock: maxReplaceSize,
		taskWorkerCount:                 taskWorkerCount,
		self:                            self,
	}
	e.tag = fmt.Sprintf(tagPrefix, uuid.New().String())
	e.peerRequestQueue = peertaskqueue.New(
		peertaskqueue.OnPeerAddedHook(e.onPeerAdded),
		peertaskqueue.OnPeerRemovedHook(e.onPeerRemoved),
		peertaskqueue.IgnoreFreezing(true))
	return e
}

func (e *Engine) StartWorkers(ctx context.Context, px process.Process) {
	// Start up blockstore manager
	e.bsm.start(ctx, px)

	// Start up workers to handle requests from other nodes for the data on this node
=======
		ledgerMap:       make(map[peer.ID]*ledger),
		bsm:             newBlockstoreManager(ctx, bs, blockstoreWorkerCount),
		peerTagger:      peerTagger,
		outbox:          make(chan (<-chan *Envelope), outboxChanBuffer),
		workSignal:      make(chan struct{}, 1),
		ticker:          time.NewTicker(time.Millisecond * 100),
		taskWorkerCount: taskWorkerCount,
	}
	e.tagQueued = fmt.Sprintf(tagFormat, "queued", uuid.New().String())
	e.tagUseful = fmt.Sprintf(tagFormat, "useful", uuid.New().String())
	e.peerRequestQueue = peertaskqueue.New(
		peertaskqueue.OnPeerAddedHook(e.onPeerAdded),
		peertaskqueue.OnPeerRemovedHook(e.onPeerRemoved))
	go e.scoreWorker(ctx)
	return e
}

// Start up workers to handle requests from other nodes for the data on this node
func (e *Engine) StartWorkers(ctx context.Context, px process.Process) {
	// Start up blockstore manager
	e.bsm.start(px)

>>>>>>> dcbe1f29
	for i := 0; i < e.taskWorkerCount; i++ {
		px.Go(func(px process.Process) {
			e.taskWorker(ctx)
		})
	}
}

<<<<<<< HEAD
=======
// scoreWorker keeps track of how "useful" our peers are, updating scores in the
// connection manager.
//
// It does this by tracking two scores: short-term usefulness and long-term
// usefulness. Short-term usefulness is sampled frequently and highly weights
// new observations. Long-term usefulness is sampled less frequently and highly
// weights on long-term trends.
//
// In practice, we do this by keeping two EWMAs. If we see an interaction
// within the sampling period, we record the score, otherwise, we record a 0.
// The short-term one has a high alpha and is sampled every shortTerm period.
// The long-term one has a low alpha and is sampled every
// longTermRatio*shortTerm period.
//
// To calculate the final score, we sum the short-term and long-term scores then
// adjust it ±25% based on our debt ratio. Peers that have historically been
// more useful to us than we are to them get the highest score.
func (e *Engine) scoreWorker(ctx context.Context) {
	ticker := time.NewTicker(shortTerm)
	defer ticker.Stop()

	type update struct {
		peer  peer.ID
		score int
	}
	var (
		lastShortUpdate, lastLongUpdate time.Time
		updates                         []update
	)

	for i := 0; ; i = (i + 1) % longTermRatio {
		var now time.Time
		select {
		case now = <-ticker.C:
		case <-ctx.Done():
			return
		}

		// The long term update ticks every `longTermRatio` short
		// intervals.
		updateLong := i == 0

		e.lock.Lock()
		for _, ledger := range e.ledgerMap {
			ledger.lk.Lock()

			// Update the short-term score.
			if ledger.lastExchange.After(lastShortUpdate) {
				ledger.shortScore = ewma(ledger.shortScore, shortTermScore, shortTermAlpha)
			} else {
				ledger.shortScore = ewma(ledger.shortScore, 0, shortTermAlpha)
			}

			// Update the long-term score.
			if updateLong {
				if ledger.lastExchange.After(lastLongUpdate) {
					ledger.longScore = ewma(ledger.longScore, longTermScore, longTermAlpha)
				} else {
					ledger.longScore = ewma(ledger.longScore, 0, longTermAlpha)
				}
			}

			// Calculate the new score.
			//
			// The accounting score adjustment prefers peers _we_
			// need over peers that need us. This doesn't help with
			// leeching.
			score := int((ledger.shortScore + ledger.longScore) * ((ledger.Accounting.Score())*.5 + .75))

			// Avoid updating the connection manager unless there's a change. This can be expensive.
			if ledger.score != score {
				// put these in a list so we can perform the updates outside _global_ the lock.
				updates = append(updates, update{ledger.Partner, score})
				ledger.score = score
			}
			ledger.lk.Unlock()
		}
		e.lock.Unlock()

		// record the times.
		lastShortUpdate = now
		if updateLong {
			lastLongUpdate = now
		}

		// apply the updates
		for _, update := range updates {
			if update.score == 0 {
				e.peerTagger.UntagPeer(update.peer, e.tagUseful)
			} else {
				e.peerTagger.TagPeer(update.peer, e.tagUseful, update.score)
			}
		}
		// Keep the memory. It's not much and it saves us from having to allocate.
		updates = updates[:0]
	}
}

>>>>>>> dcbe1f29
func (e *Engine) onPeerAdded(p peer.ID) {
	e.peerTagger.TagPeer(p, e.tagQueued, queuedTagWeight)
}

func (e *Engine) onPeerRemoved(p peer.ID) {
	e.peerTagger.UntagPeer(p, e.tagQueued)
}

// WantlistForPeer returns the currently understood want list for a given peer
func (e *Engine) WantlistForPeer(p peer.ID) (out []wl.Entry) {
	partner := e.findOrCreate(p)
	partner.lk.Lock()
	defer partner.lk.Unlock()
	return partner.wantList.SortedEntries()
}

// LedgerForPeer returns aggregated data about blocks swapped and communication
// with a given peer.
func (e *Engine) LedgerForPeer(p peer.ID) *Receipt {
	ledger := e.findOrCreate(p)

	ledger.lk.Lock()
	defer ledger.lk.Unlock()

	return &Receipt{
		Peer:      ledger.Partner.String(),
		Value:     ledger.Accounting.Value(),
		Sent:      ledger.Accounting.BytesSent,
		Recv:      ledger.Accounting.BytesRecv,
		Exchanged: ledger.ExchangeCount(),
	}
}

<<<<<<< HEAD
// Each taskWorker pulls items off the request queue up to the maximum size
// and adds them to an envelope that is passed off to the bitswap workers,
// which send the message to the network.
=======
// Each taskWorker pulls items off the request queue up and adds them to an
// envelope. The envelope is passed off to the bitswap workers, which send
// the message to the network.
>>>>>>> dcbe1f29
func (e *Engine) taskWorker(ctx context.Context) {
	defer e.taskWorkerExit()
	for {
		oneTimeUse := make(chan *Envelope, 1) // buffer to prevent blocking
		select {
		case <-ctx.Done():
			return
		case e.outbox <- oneTimeUse:
		}
		// receiver is ready for an outoing envelope. let's prepare one. first,
		// we must acquire a task from the PQ...
		envelope, err := e.nextEnvelope(ctx)
		if err != nil {
			close(oneTimeUse)
			return // ctx cancelled
		}
		oneTimeUse <- envelope // buffered. won't block
		close(oneTimeUse)
	}
}

// taskWorkerExit handles cleanup of task workers
func (e *Engine) taskWorkerExit() {
	e.taskWorkerLock.Lock()
	defer e.taskWorkerLock.Unlock()

	e.taskWorkerCount--
	if e.taskWorkerCount == 0 {
		close(e.outbox)
	}
}

// nextEnvelope runs in the taskWorker goroutine. Returns an error if the
// context is cancelled before the next Envelope can be created.
func (e *Engine) nextEnvelope(ctx context.Context) (*Envelope, error) {
	for {
		// Pop some tasks off the request queue (up to the maximum message size)
		p, nextTasks := e.peerRequestQueue.PopTasks("", maxMessageSize)
		for len(nextTasks) == 0 {
			select {
			case <-ctx.Done():
				return nil, ctx.Err()
			case <-e.workSignal:
				// On subsequent invocations pull tasks for the same peer
				p, nextTasks = e.peerRequestQueue.PopTasks(p, maxMessageSize)
			case <-e.ticker.C:
				// When a task is cancelled, the queue may be "frozen" for a
				// period of time. We periodically "thaw" the queue to make
				// sure it doesn't get stuck in a frozen state.
				e.peerRequestQueue.ThawRound()
				p, nextTasks = e.peerRequestQueue.PopTasks(p, maxMessageSize)
			}
		}

<<<<<<< HEAD
		// While there are more tasks to process
		var msgTasks []peertask.Task
		msg := bsmsg.New(true)
		for len(nextTasks) > 0 {
			// log.Debugf("  %s got %d tasks", lu.P(e.self), len(nextTasks))
			select {
			case <-ctx.Done():
				return nil, ctx.Err()
			default:
			}

			msgTasks = append(msgTasks, nextTasks...)

			// Add DONT_HAVEs to the message
			for _, c := range e.filterDontHaves(nextTasks) {
				// log.Debugf("  make evlp %s->%s DONT_HAVE %s", lu.P(e.self), lu.P(p), lu.C(c))
				msg.AddDontHave(c)
			}

			// Add HAVEs to the message
			for _, c := range e.filterWantHaves(nextTasks) {
				// log.Debugf("  make evlp %s->%s HAVE %s", lu.P(e.self), lu.P(p), lu.C(c))
				msg.AddHave(c)
			}

			// Get requested blocks from the blockstore
			blockTasks := e.filterWantBlocks(nextTasks)
			blockCids := cid.NewSet()
			for _, t := range blockTasks {
				blockCids.Add(t.Identifier.(cid.Cid))
			}
			blks := e.bsm.getBlocks(blockCids.Keys())

			for _, t := range blockTasks {
				c := t.Identifier.(cid.Cid)
				blk := blks[c]
				// If the block was not found (it has been removed)
				if blk == nil {
					// If the client requested DONT_HAVE, add DONT_HAVE to the message
					if t.SendDontHave {
						// log.Debugf("  make evlp %s->%s DONT_HAVE (expected block) %s", lu.P(e.self), lu.P(p), lu.C(c))
						msg.AddDontHave(c)
					}
				} else {
					// Add the block to the message
					// log.Debugf("  make evlp %s->%s block: %s (%d bytes)", lu.P(e.self), lu.P(p), lu.C(c), len(blk.RawData()))
					msg.AddBlock(blk)
				}
			}

			// Ask the request queue for as much data as will fit into the
			// remaining space in the message
			maxTasksSize := maxMessageSize - msg.Size()
			_, nextTasks = e.peerRequestQueue.PopTasks(p, maxTasksSize)
			// log.Debugf("  asked rq %s->%s for %d bytes, got %d tasks", lu.P(e.self), lu.P(p), maxTasksSize, len(nextTasks))
=======
		// with a task in hand, we're ready to prepare the envelope...
		blockCids := cid.NewSet()
		for _, t := range nextTask.Tasks {
			blockCids.Add(t.Identifier.(cid.Cid))
		}
		blks := e.bsm.getBlocks(ctx, blockCids.Keys())

		msg := bsmsg.New(true)
		for _, b := range blks {
			msg.AddBlock(b)
>>>>>>> dcbe1f29
		}

		// If there's nothing in the message, bail out
		if msg.Empty() {
			e.peerRequestQueue.TasksDone(p, msgTasks...)
			continue
		}

		// log.Debugf("  sending message %s->%s (%d blks / %d presences / %d bytes)\n", lu.P(e.self), lu.P(p), blkCount, presenceCount, msg.Size())
		return &Envelope{
			Peer:    p,
			Message: msg,
			Sent: func() {
				// Once the message has been sent, signal the request queue so
				// it can be cleared from the queue
				e.peerRequestQueue.TasksDone(p, msgTasks...)

				// Signal the worker to check for more work
				e.signalNewWork()
			},
		}, nil
	}
}

// Filter for DONT_HAVEs (ie the local node doesn't have the block)
func (e *Engine) filterDontHaves(tasks []peertask.Task) []cid.Cid {
	var ks []cid.Cid
	for _, t := range tasks {
		if !t.HaveBlock {
			ks = append(ks, t.Identifier.(cid.Cid))
		}
	}
	return ks
}

// Filter for want-haves
func (e *Engine) filterWantHaves(tasks []peertask.Task) []cid.Cid {
	var ks []cid.Cid
	for _, t := range tasks {
		if t.HaveBlock && !t.IsWantBlock {
			ks = append(ks, t.Identifier.(cid.Cid))
		}
	}
	return ks
}

// Filter for want-blocks
func (e *Engine) filterWantBlocks(tasks []peertask.Task) []peertask.Task {
	var res []peertask.Task
	for _, t := range tasks {
		if t.HaveBlock && t.IsWantBlock {
			res = append(res, t)
		}
	}
	return res
}

// Outbox returns a channel of one-time use Envelope channels.
func (e *Engine) Outbox() <-chan (<-chan *Envelope) {
	return e.outbox
}

// Peers returns a slice of Peers with whom the local node has active sessions.
func (e *Engine) Peers() []peer.ID {
	e.lock.RLock()
	defer e.lock.RUnlock()

	response := make([]peer.ID, 0, len(e.ledgerMap))

	for _, ledger := range e.ledgerMap {
		response = append(response, ledger.Partner)
	}
	return response
}

<<<<<<< HEAD
// MessageReceived is called when a message is received from a remote peer.
// For each item in the wantlist, add a want-have or want-block entry to the
// request queue (this is later popped off by the workerTasks)
func (e *Engine) MessageReceived(p peer.ID, m bsmsg.BitSwapMessage) {
	entries := m.Wantlist()

	// if len(entries) > 0 {
	// 	log.Debugf("engine-%s received message from %s with %d entries\n", lu.P(e.self), lu.P(p), len(entries))
	// 	for _, et := range entries {
	// 		if !et.Cancel {
	// 			if et.WantType == pb.Message_Wantlist_Have {
	// 				log.Debugf("  recv %s<-%s: want-have %s\n", lu.P(e.self), lu.P(p), lu.C(et.Cid))
	// 			} else {
	// 				log.Debugf("  recv %s<-%s: want-block %s\n", lu.P(e.self), lu.P(p), lu.C(et.Cid))
	// 			}
	// 		}
	// 	}
	// }

=======
// MessageReceived performs book-keeping. Returns error if passed invalid
// arguments.
func (e *Engine) MessageReceived(ctx context.Context, p peer.ID, m bsmsg.BitSwapMessage) {
>>>>>>> dcbe1f29
	if m.Empty() {
		log.Debugf("received empty message from %s", p)
	}

	newWorkExists := false
	defer func() {
		if newWorkExists {
			e.signalNewWork()
		}
	}()

	// Get block sizes
<<<<<<< HEAD
	wants, cancels := e.splitWantsCancels(entries)
	wantKs := cid.NewSet()
	for _, entry := range wants {
		wantKs.Add(entry.Cid)
	}
	blockSizes := e.bsm.getBlockSizes(wantKs.Keys())

	// Get the ledger for the peer
=======
	entries := m.Wantlist()
	wantKs := cid.NewSet()
	for _, entry := range entries {
		if !entry.Cancel {
			wantKs.Add(entry.Cid)
		}
	}
	blockSizes := e.bsm.getBlockSizes(ctx, wantKs.Keys())

>>>>>>> dcbe1f29
	l := e.findOrCreate(p)

	// Record how many bytes were received in the ledger
	blks := m.Blocks()
	if len(blks) > 0 {
		l.lk.Lock()
		for _, block := range blks {
			log.Debugf("got block %s %d bytes", block, len(block.RawData()))
			l.ReceivedBytes(len(block.RawData()))
		}
		l.lk.Unlock()
	}

	// If the peer sent a full wantlist, replace the ledger's wantlist
	if m.Full() {
		l.lk.Lock()
		l.wantList = wl.New()
		l.lk.Unlock()
	}

	var activeEntries []peertask.Task
<<<<<<< HEAD

	// Remove cancelled blocks from the queue
	if len(cancels) > 0 {
		l.lk.Lock()
		for _, entry := range cancels {
			// log.Debugf("%s<-%s cancel %s", lu.P(e.self), lu.P(p), lu.C(entry.Cid))
			if l.CancelWant(entry.Cid) {
				e.peerRequestQueue.Remove(entry.Cid, p)
			}
		}
		l.lk.Unlock()
	}

	// Add each want-have / want-block to the ledger (we do this separately
	// from the for loop below so as to keep the lock for a shorter time)
	if len(wants) > 0 {
		l.lk.Lock()
		for _, entry := range wants {
			l.Wants(entry.Cid, entry.Priority, entry.WantType)
		}
		l.lk.Unlock()
	}

	// For each want-have / want-block
	for _, entry := range wants {
		c := entry.Cid

		// If the block was not found
		if blockSizes[c] == 0 {
			// Only add the task to the queue if the requester wants a DONT_HAVE
			if entry.SendDontHave {
=======
	for _, entry := range m.Wantlist() {
		if entry.Cancel {
			log.Debugf("%s cancel %s", p, entry.Cid)
			l.CancelWant(entry.Cid)
			e.peerRequestQueue.Remove(entry.Cid, p)
		} else {
			log.Debugf("wants %s - %d", entry.Cid, entry.Priority)
			l.Wants(entry.Cid, entry.Priority)
			blockSize, ok := blockSizes[entry.Cid]
			if ok {
				// we have the block
>>>>>>> dcbe1f29
				newWorkExists = true
				isWantBlock := false
				if entry.WantType == pb.Message_Wantlist_Block {
					isWantBlock = true
				}

				// if isWantBlock {
				// 	log.Debugf("  put rq %s->%s %s as want-block (not found)\n", lu.P(e.self), lu.P(p), lu.C(entry.Cid))
				// } else {
				// 	log.Debugf("  put rq %s->%s %s as want-have (not found)\n", lu.P(e.self), lu.P(p), lu.C(entry.Cid))
				// }

				activeEntries = append(activeEntries, peertask.Task{
					Identifier:   c,
					Priority:     entry.Priority,
					EntrySize:    e.getBlockPresenceSize(c),
					BlockSize:    0,
					HaveBlock:    false,
					IsWantBlock:  isWantBlock,
					SendDontHave: entry.SendDontHave,
				})
			}
			// log.Debugf("  not putting rq %s->%s %s (not found, SendDontHave false)\n", lu.P(e.self), lu.P(p), lu.C(entry.Cid))
		} else {
			// The block was found, add it to the queue
			newWorkExists = true

			blockSize := blockSizes[c]
			isWantBlock := e.sendAsBlock(entry.WantType, blockSize)

			// if isWantBlock {
			// 	log.Debugf("  put rq %s->%s %s as want-block (%d bytes)\n", lu.P(e.self), lu.P(p), lu.C(entry.Cid), blockSize)
			// } else {
			// 	log.Debugf("  put rq %s->%s %s as want-have (%d bytes)\n", lu.P(e.self), lu.P(p), lu.C(entry.Cid), blockSize)
			// }

			// entrySize is the amount of space the entry takes up in the
			// message we send to the recipient. If we're sending a block, the
			// entrySize is the size of the block. Otherwise it's the size of
			// a block presence entry.
			entrySize := blockSize
			if !isWantBlock {
				entrySize = e.getBlockPresenceSize(c)
			}
			activeEntries = append(activeEntries, peertask.Task{
				Identifier:   c,
				Priority:     entry.Priority,
				EntrySize:    entrySize,
				BlockSize:    blockSize,
				HaveBlock:    true,
				IsWantBlock:  isWantBlock,
				SendDontHave: entry.SendDontHave,
			})
		}
	}

	// Push entries onto the request queue
	if len(activeEntries) > 0 {
		e.peerRequestQueue.PushTasks(p, activeEntries...)
	}
}

// Get the size of a HAVE / HAVE_NOT entry
func (e *Engine) getBlockPresenceSize(c cid.Cid) int {
	return bsmsg.BlockPresenceSize(c)
}

// Split the want-have / want-block entries from the cancel entries
func (e *Engine) splitWantsCancels(es []bsmsg.Entry) ([]bsmsg.Entry, []bsmsg.Entry) {
	var wants []bsmsg.Entry
	var cancels []bsmsg.Entry
	for _, et := range es {
		if et.Cancel {
			cancels = append(cancels, et)
		} else {
			wants = append(wants, et)
		}
	}
	return wants, cancels
}

// ReceiveFrom is called when new blocks are received and added to the block
// store, meaning there may be peers who want those blocks, so we should send
// the blocks to them.
func (e *Engine) ReceiveFrom(from peer.ID, blks []blocks.Block, haves []cid.Cid) {
	// If we've received a block or a HAVE from a peer, we can remove any wants
	// that peer sent us for the block
	e.removeReceivedWants(from, blks, haves)

	if len(blks) == 0 {
		return
	}

	// Get the size of each block
	blockSizes := make(map[cid.Cid]int)
	for _, blk := range blks {
		blockSizes[blk.Cid()] = len(blk.RawData())
	}

	// Check each peer to see if it wants one of the blocks we received
	work := false
	e.lock.RLock()
	for _, l := range e.ledgerMap {
		l.lk.RLock()

		for _, b := range blks {
			k := b.Cid()

			if entry, ok := l.WantListContains(k); ok {
				work = true

				blockSize := blockSizes[k]
				isWantBlock := e.sendAsBlock(entry.WantType, blockSize)

				// if isWantBlock {
				// 	log.Debugf("  add-block put rq %s->%s %s as want-block (%d bytes)\n", lu.P(e.self), lu.P(l.Partner), lu.C(k), blockSize)
				// } else {
				// 	log.Debugf("  add-block put rq %s->%s %s as want-have (%d bytes)\n", lu.P(e.self), lu.P(l.Partner), lu.C(k), blockSize)
				// }

				entrySize := blockSize
				if !isWantBlock {
					entrySize = e.getBlockPresenceSize(k)
				}

				e.peerRequestQueue.PushTasks(l.Partner, peertask.Task{
					Identifier:   entry.Cid,
					Priority:     entry.Priority,
					EntrySize:    entrySize,
					BlockSize:    blockSize,
					HaveBlock:    true,
					IsWantBlock:  isWantBlock,
					SendDontHave: false,
				})
			}
		}
		l.lk.RUnlock()
	}
	e.lock.RUnlock()

	if work {
		e.signalNewWork()
	}
}

// For each block or HAVE that the remote peer sends us we can remove the
// correspoding want from their ledger
func (e *Engine) removeReceivedWants(from peer.ID, blks []blocks.Block, haves []cid.Cid) {
	if len(blks) == 0 && len(haves) == 0 {
		return
	}

	e.lock.RLock()
	l, ok := e.ledgerMap[from]
	e.lock.RUnlock()

	if !ok {
		return
	}

	l.lk.Lock()
	defer l.lk.Unlock()

	for _, b := range blks {
		c := b.Cid()
		if l.CancelWant(c) {
			// log.Debugf("%s: %s add-block rcvd block cancels %s", lu.P(e.self), lu.P(from), lu.C(c))
			e.peerRequestQueue.Remove(c, from)
		}
	}
	for _, c := range haves {
		if l.CancelWant(c) {
			// log.Debugf("%s: %s add-block rcvd HAVE cancels %s", lu.P(e.self), lu.P(from), lu.C(c))
			e.peerRequestQueue.Remove(c, from)
		}
	}
}

// TODO add contents of m.WantList() to my local wantlist? NB: could introduce
// race conditions where I send a message, but MessageSent gets handled after
// MessageReceived. The information in the local wantlist could become
// inconsistent. Would need to ensure that Sends and acknowledgement of the
// send happen atomically

// MessageSent is called when a message has successfully been sent out, to record
// changes.
func (e *Engine) MessageSent(p peer.ID, m bsmsg.BitSwapMessage) {
	l := e.findOrCreate(p)
	l.lk.Lock()
	defer l.lk.Unlock()

	// Remove sent blocks from the want list for the peer
	for _, block := range m.Blocks() {
		l.SentBytes(len(block.RawData()))
<<<<<<< HEAD
		l.wantList.Remove(block.Cid(), pb.Message_Wantlist_Block)
	}

	// Remove sent block presences from the want list for the peer
	for _, bp := range m.BlockPresences() {
		// TODO: record block presence bytes as well?
		// l.SentBytes(?)
		if bp.Type == pb.Message_Have {
			c, err := cid.Cast(bp.Cid)
			if err != nil {
				panic(err)
			}
			l.wantList.Remove(c, pb.Message_Wantlist_Have)
		}
	}
=======
		l.wantList.Remove(block.Cid())
	}
>>>>>>> dcbe1f29
}

// PeerConnected is called when a new peer connects, meaning we should start
// sending blocks.
func (e *Engine) PeerConnected(p peer.ID) {
	e.lock.Lock()
	defer e.lock.Unlock()
	l, ok := e.ledgerMap[p]
	if !ok {
		l = newLedger(p)
		e.ledgerMap[p] = l
	}

	l.lk.Lock()
	defer l.lk.Unlock()
	l.ref++
}

// PeerDisconnected is called when a peer disconnects.
func (e *Engine) PeerDisconnected(p peer.ID) {
	e.lock.Lock()
	defer e.lock.Unlock()
	l, ok := e.ledgerMap[p]
	if !ok {
		return
	}

	l.lk.Lock()
	defer l.lk.Unlock()
	l.ref--
	if l.ref <= 0 {
		delete(e.ledgerMap, p)
	}
}

// If the want is a want-have, and it's below a certain size, send the full
// block (instead of sending a HAVE)
func (e *Engine) sendAsBlock(wantType pb.Message_Wantlist_WantType, blockSize int) bool {
	isWantBlock := wantType == pb.Message_Wantlist_Block
	return isWantBlock || blockSize <= e.maxBlockSizeReplaceHasWithBlock
}

func (e *Engine) numBytesSentTo(p peer.ID) uint64 {
	// NB not threadsafe
	return e.findOrCreate(p).Accounting.BytesSent
}

func (e *Engine) numBytesReceivedFrom(p peer.ID) uint64 {
	// NB not threadsafe
	return e.findOrCreate(p).Accounting.BytesRecv
}

// ledger lazily instantiates a ledger
func (e *Engine) findOrCreate(p peer.ID) *ledger {
	// Take a read lock (as it's less expensive) to check if we have a ledger
	// for the peer
	e.lock.RLock()
	l, ok := e.ledgerMap[p]
	e.lock.RUnlock()
	if ok {
		return l
	}

	// There's no ledger, so take a write lock, then check again and create the
	// ledger if necessary
	e.lock.Lock()
	defer e.lock.Unlock()
	l, ok = e.ledgerMap[p]
	if !ok {
		l = newLedger(p)
		e.ledgerMap[p] = l
	}
	return l
}

func (e *Engine) signalNewWork() {
	// Signal task generation to restart (if stopped!)
	select {
	case e.workSignal <- struct{}{}:
	default:
	}
}<|MERGE_RESOLUTION|>--- conflicted
+++ resolved
@@ -60,28 +60,8 @@
 const (
 	// outboxChanBuffer must be 0 to prevent stale messages from being sent
 	outboxChanBuffer = 0
-	// Number of concurrent workers that pull tasks off the request queue
-	taskWorkerCount = 8
 	// maxMessageSize is the maximum size of the batched payload
-<<<<<<< HEAD
 	maxMessageSize = 1024 * 1024
-	// tagPrefix is the tag given to peers associated an engine
-	tagPrefix = "bs-engine-%s"
-
-	// tagWeight is the default weight for peers associated with an engine
-	tagWeight = 5
-
-	// maxBlockSizeReplaceHasWithBlock is the maximum size of the block in
-	// bytes up to which we will replace a want-have with a want-block
-	maxBlockSizeReplaceHasWithBlock = 1024
-
-	// Number of concurrent workers that pull tasks off the request queue
-	taskWorkerCount = 8
-
-	// Number of concurrent workers that process requests to the blockstore
-	blockstoreWorkerCount = 128
-=======
-	maxMessageSize = 512 * 1024
 	// tagFormat is the tag given to peers associated an engine
 	tagFormat = "bs-engine-%s-%s"
 
@@ -103,6 +83,13 @@
 	// long/short term scores for tagging peers
 	longTermScore  = 10 // this is a high tag but it grows _very_ slowly.
 	shortTermScore = 10 // this is a high tag but it'll go away quickly if we aren't using the peer.
+
+	// maxBlockSizeReplaceHasWithBlock is the maximum size of the block in
+	// bytes up to which we will replace a want-have with a want-block
+	maxBlockSizeReplaceHasWithBlock = 1024
+
+	// Number of concurrent workers that pull tasks off the request queue
+	taskWorkerCount = 8
 
 	// Number of concurrent workers that process requests to the blockstore
 	blockstoreWorkerCount = 128
@@ -114,7 +101,6 @@
 	//
 	// this is only a variable to make testing easier.
 	shortTerm = 10 * time.Second
->>>>>>> dcbe1f29
 )
 
 // Envelope contains a message for a Peer.
@@ -158,14 +144,10 @@
 
 	peerTagger PeerTagger
 
-<<<<<<< HEAD
-	tag  string
+	tagQueued, tagUseful string
+
 	lock sync.RWMutex // protects the fields immediatly below
-=======
-	tagQueued, tagUseful string
-
-	lock sync.Mutex // protects the fields immediatly below
->>>>>>> dcbe1f29
+
 	// ledgerMap lists Ledgers by their Partner key.
 	ledgerMap map[peer.ID]*ledger
 
@@ -173,15 +155,12 @@
 
 	taskWorkerLock  sync.Mutex
 	taskWorkerCount int
-<<<<<<< HEAD
 
 	// maxBlockSizeReplaceHasWithBlock is the maximum size of the block in
 	// bytes up to which we will replace a want-have with a want-block
 	maxBlockSizeReplaceHasWithBlock int
 
 	self peer.ID
-=======
->>>>>>> dcbe1f29
 }
 
 // NewEngine creates a new block sending engine for the given block store
@@ -192,7 +171,6 @@
 // This constructor is used by the tests
 func newEngine(ctx context.Context, bs bstore.Blockstore, peerTagger PeerTagger, self peer.ID, maxReplaceSize int) *Engine {
 	e := &Engine{
-<<<<<<< HEAD
 		ledgerMap:                       make(map[peer.ID]*ledger),
 		bsm:                             newBlockstoreManager(ctx, bs, blockstoreWorkerCount),
 		peerTagger:                      peerTagger,
@@ -203,33 +181,12 @@
 		taskWorkerCount:                 taskWorkerCount,
 		self:                            self,
 	}
-	e.tag = fmt.Sprintf(tagPrefix, uuid.New().String())
+	e.tagQueued = fmt.Sprintf(tagFormat, "queued", uuid.New().String())
+	e.tagUseful = fmt.Sprintf(tagFormat, "useful", uuid.New().String())
 	e.peerRequestQueue = peertaskqueue.New(
 		peertaskqueue.OnPeerAddedHook(e.onPeerAdded),
 		peertaskqueue.OnPeerRemovedHook(e.onPeerRemoved),
 		peertaskqueue.IgnoreFreezing(true))
-	return e
-}
-
-func (e *Engine) StartWorkers(ctx context.Context, px process.Process) {
-	// Start up blockstore manager
-	e.bsm.start(ctx, px)
-
-	// Start up workers to handle requests from other nodes for the data on this node
-=======
-		ledgerMap:       make(map[peer.ID]*ledger),
-		bsm:             newBlockstoreManager(ctx, bs, blockstoreWorkerCount),
-		peerTagger:      peerTagger,
-		outbox:          make(chan (<-chan *Envelope), outboxChanBuffer),
-		workSignal:      make(chan struct{}, 1),
-		ticker:          time.NewTicker(time.Millisecond * 100),
-		taskWorkerCount: taskWorkerCount,
-	}
-	e.tagQueued = fmt.Sprintf(tagFormat, "queued", uuid.New().String())
-	e.tagUseful = fmt.Sprintf(tagFormat, "useful", uuid.New().String())
-	e.peerRequestQueue = peertaskqueue.New(
-		peertaskqueue.OnPeerAddedHook(e.onPeerAdded),
-		peertaskqueue.OnPeerRemovedHook(e.onPeerRemoved))
 	go e.scoreWorker(ctx)
 	return e
 }
@@ -239,7 +196,6 @@
 	// Start up blockstore manager
 	e.bsm.start(px)
 
->>>>>>> dcbe1f29
 	for i := 0; i < e.taskWorkerCount; i++ {
 		px.Go(func(px process.Process) {
 			e.taskWorker(ctx)
@@ -247,8 +203,6 @@
 	}
 }
 
-<<<<<<< HEAD
-=======
 // scoreWorker keeps track of how "useful" our peers are, updating scores in the
 // connection manager.
 //
@@ -347,7 +301,6 @@
 	}
 }
 
->>>>>>> dcbe1f29
 func (e *Engine) onPeerAdded(p peer.ID) {
 	e.peerTagger.TagPeer(p, e.tagQueued, queuedTagWeight)
 }
@@ -381,15 +334,9 @@
 	}
 }
 
-<<<<<<< HEAD
 // Each taskWorker pulls items off the request queue up to the maximum size
 // and adds them to an envelope that is passed off to the bitswap workers,
 // which send the message to the network.
-=======
-// Each taskWorker pulls items off the request queue up and adds them to an
-// envelope. The envelope is passed off to the bitswap workers, which send
-// the message to the network.
->>>>>>> dcbe1f29
 func (e *Engine) taskWorker(ctx context.Context) {
 	defer e.taskWorkerExit()
 	for {
@@ -444,7 +391,6 @@
 			}
 		}
 
-<<<<<<< HEAD
 		// While there are more tasks to process
 		var msgTasks []peertask.Task
 		msg := bsmsg.New(true)
@@ -476,7 +422,7 @@
 			for _, t := range blockTasks {
 				blockCids.Add(t.Identifier.(cid.Cid))
 			}
-			blks := e.bsm.getBlocks(blockCids.Keys())
+			blks := e.bsm.getBlocks(ctx, blockCids.Keys())
 
 			for _, t := range blockTasks {
 				c := t.Identifier.(cid.Cid)
@@ -500,18 +446,6 @@
 			maxTasksSize := maxMessageSize - msg.Size()
 			_, nextTasks = e.peerRequestQueue.PopTasks(p, maxTasksSize)
 			// log.Debugf("  asked rq %s->%s for %d bytes, got %d tasks", lu.P(e.self), lu.P(p), maxTasksSize, len(nextTasks))
-=======
-		// with a task in hand, we're ready to prepare the envelope...
-		blockCids := cid.NewSet()
-		for _, t := range nextTask.Tasks {
-			blockCids.Add(t.Identifier.(cid.Cid))
-		}
-		blks := e.bsm.getBlocks(ctx, blockCids.Keys())
-
-		msg := bsmsg.New(true)
-		for _, b := range blks {
-			msg.AddBlock(b)
->>>>>>> dcbe1f29
 		}
 
 		// If there's nothing in the message, bail out
@@ -587,11 +521,10 @@
 	return response
 }
 
-<<<<<<< HEAD
 // MessageReceived is called when a message is received from a remote peer.
 // For each item in the wantlist, add a want-have or want-block entry to the
 // request queue (this is later popped off by the workerTasks)
-func (e *Engine) MessageReceived(p peer.ID, m bsmsg.BitSwapMessage) {
+func (e *Engine) MessageReceived(ctx context.Context, p peer.ID, m bsmsg.BitSwapMessage) {
 	entries := m.Wantlist()
 
 	// if len(entries) > 0 {
@@ -607,11 +540,6 @@
 	// 	}
 	// }
 
-=======
-// MessageReceived performs book-keeping. Returns error if passed invalid
-// arguments.
-func (e *Engine) MessageReceived(ctx context.Context, p peer.ID, m bsmsg.BitSwapMessage) {
->>>>>>> dcbe1f29
 	if m.Empty() {
 		log.Debugf("received empty message from %s", p)
 	}
@@ -624,26 +552,14 @@
 	}()
 
 	// Get block sizes
-<<<<<<< HEAD
 	wants, cancels := e.splitWantsCancels(entries)
 	wantKs := cid.NewSet()
 	for _, entry := range wants {
 		wantKs.Add(entry.Cid)
 	}
-	blockSizes := e.bsm.getBlockSizes(wantKs.Keys())
+	blockSizes := e.bsm.getBlockSizes(ctx, wantKs.Keys())
 
 	// Get the ledger for the peer
-=======
-	entries := m.Wantlist()
-	wantKs := cid.NewSet()
-	for _, entry := range entries {
-		if !entry.Cancel {
-			wantKs.Add(entry.Cid)
-		}
-	}
-	blockSizes := e.bsm.getBlockSizes(ctx, wantKs.Keys())
-
->>>>>>> dcbe1f29
 	l := e.findOrCreate(p)
 
 	// Record how many bytes were received in the ledger
@@ -665,7 +581,6 @@
 	}
 
 	var activeEntries []peertask.Task
-<<<<<<< HEAD
 
 	// Remove cancelled blocks from the queue
 	if len(cancels) > 0 {
@@ -692,24 +607,12 @@
 	// For each want-have / want-block
 	for _, entry := range wants {
 		c := entry.Cid
+		blockSize, found := blockSizes[entry.Cid]
 
 		// If the block was not found
-		if blockSizes[c] == 0 {
+		if !found {
 			// Only add the task to the queue if the requester wants a DONT_HAVE
 			if entry.SendDontHave {
-=======
-	for _, entry := range m.Wantlist() {
-		if entry.Cancel {
-			log.Debugf("%s cancel %s", p, entry.Cid)
-			l.CancelWant(entry.Cid)
-			e.peerRequestQueue.Remove(entry.Cid, p)
-		} else {
-			log.Debugf("wants %s - %d", entry.Cid, entry.Priority)
-			l.Wants(entry.Cid, entry.Priority)
-			blockSize, ok := blockSizes[entry.Cid]
-			if ok {
-				// we have the block
->>>>>>> dcbe1f29
 				newWorkExists = true
 				isWantBlock := false
 				if entry.WantType == pb.Message_Wantlist_Block {
@@ -737,7 +640,6 @@
 			// The block was found, add it to the queue
 			newWorkExists = true
 
-			blockSize := blockSizes[c]
 			isWantBlock := e.sendAsBlock(entry.WantType, blockSize)
 
 			// if isWantBlock {
@@ -904,7 +806,6 @@
 	// Remove sent blocks from the want list for the peer
 	for _, block := range m.Blocks() {
 		l.SentBytes(len(block.RawData()))
-<<<<<<< HEAD
 		l.wantList.Remove(block.Cid(), pb.Message_Wantlist_Block)
 	}
 
@@ -920,10 +821,6 @@
 			l.wantList.Remove(c, pb.Message_Wantlist_Have)
 		}
 	}
-=======
-		l.wantList.Remove(block.Cid())
-	}
->>>>>>> dcbe1f29
 }
 
 // PeerConnected is called when a new peer connects, meaning we should start
